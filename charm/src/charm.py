--- conflicted
+++ resolved
@@ -9,11 +9,8 @@
 import json
 import logging
 import socket
-<<<<<<< HEAD
-=======
 import subprocess
 from pathlib import Path
->>>>>>> ba95a95c
 from typing import Optional, cast
 from urllib.parse import urlparse
 
